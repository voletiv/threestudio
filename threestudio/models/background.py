--- conflicted
+++ resolved
@@ -73,15 +73,9 @@
     def spherical_xyz_to_uv(self, dirs: Float[Tensor, "*B 3"]) -> Float[Tensor, "*B 2"]:
         x, y, z = dirs[..., 0], dirs[..., 1], dirs[..., 2]
         xy = (x**2 + y**2) ** 0.5
-<<<<<<< HEAD
-        u = torch.atan2(xy, z) / torch.pi
-        v = torch.atan2(y, x) / (torch.pi * 2) + 0.5
-        uv = torch.stack([u, v], -1)
-=======
         azimuth = torch.atan2(y, x) / (torch.pi * 2) + 0.5
         elevation = torch.atan2(z, xy) / torch.pi + 0.5
         uv = torch.stack([azimuth, elevation], -1)
->>>>>>> 56ea5c45
         return uv
 
     def forward(self, dirs: Float[Tensor, "*B 3"]) -> Float[Tensor, "*B Nc"]:
@@ -115,11 +109,8 @@
                 "n_hidden_layers": 2,
             }
         )
-<<<<<<< HEAD
         random_aug: bool = False
         random_aug_prob: float = 0.5
-=======
->>>>>>> 56ea5c45
 
     cfg: Config
 
@@ -133,7 +124,6 @@
 
     def forward(self, dirs: Float[Tensor, "*B 3"]) -> Float[Tensor, "*B 3"]:
         # viewdirs must be normalized before passing to this function
-<<<<<<< HEAD
         squeezed_dim = dirs.view(-1, 3).shape[0]
         if (
             self.training
@@ -154,10 +144,4 @@
                 *dirs.shape[:-1], self.cfg.n_output_dims
             )
             color = get_activation(self.cfg.color_activation)(color)
-=======
-        dirs = (dirs + 1.0) / 2.0  # (-1, 1) => (0, 1)
-        dirs_embd = self.encoding(dirs.view(-1, 3))
-        color = self.network(dirs_embd).view(*dirs.shape[:-1], self.cfg.n_output_dims)
-        color = get_activation(self.cfg.color_activation)(color)
->>>>>>> 56ea5c45
         return color